--- conflicted
+++ resolved
@@ -176,30 +176,17 @@
                     p.artist_id, 
                     p.playlist_name, 
                     p.songs, 
-<<<<<<< HEAD
                     p.reasoning,
                     p.navidrome_playlist_id,
                     p.created_at, 
                     p.updated_at,
                     p.last_refreshed,
                     p.playlist_length,
-=======
-                    p.created_at, 
-                    p.updated_at,
-                    sp.navidrome_playlist_id,
->>>>>>> 7a0a9f48
                     sp.refresh_frequency,
                     sp.next_refresh,
                     sp.playlist_type
                 FROM playlists p
-<<<<<<< HEAD
                 LEFT JOIN scheduled_playlists sp ON p.navidrome_playlist_id = sp.navidrome_playlist_id
-=======
-                LEFT JOIN scheduled_playlists sp ON (
-                    (sp.playlist_type = 'rediscover_weekly' AND p.artist_id = 'rediscover_weekly') OR
-                    (sp.playlist_type = 'artist_radio' AND p.artist_id != 'rediscover_weekly')
-                )
->>>>>>> 7a0a9f48
                 ORDER BY p.created_at DESC
             """) as cursor:
                 rows = await cursor.fetchall()
@@ -210,7 +197,6 @@
                         "artist_id": row[1],
                         "playlist_name": row[2],
                         "songs": json.loads(row[3]),
-<<<<<<< HEAD
                         "reasoning": row[4],
                         "navidrome_playlist_id": row[5],
                         "created_at": row[6],
@@ -220,20 +206,11 @@
                         "refresh_frequency": row[10],
                         "next_refresh": row[11],
                         "playlist_type": row[12]
-=======
-                        "created_at": row[4],
-                        "updated_at": row[5],
-                        "navidrome_playlist_id": row[6],
-                        "refresh_frequency": row[7],
-                        "next_refresh": row[8],
-                        "playlist_type": row[9]
->>>>>>> 7a0a9f48
                     }
                     playlists.append(playlist_data)
         
         return playlists
     
-<<<<<<< HEAD
     async def get_playlist_by_id_with_schedule_info(self, playlist_id: int) -> Optional[Dict]:
         """Get a specific playlist with its scheduling information"""
         await self.init_db()
@@ -275,8 +252,6 @@
         
         return None
     
-=======
->>>>>>> 7a0a9f48
     async def delete_playlist(self, playlist_id: int) -> bool:
         """Delete a playlist from the database"""
         await self.init_db()
@@ -349,7 +324,6 @@
                         updated_at=row[6]
                     )
     
-<<<<<<< HEAD
     async def get_scheduled_playlists_due(self, current_time: datetime, grace_hours: int = 168) -> List[ScheduledPlaylist]:
         """Get all scheduled playlists that are due for refresh, including overdue ones within grace period
         
@@ -363,25 +337,14 @@
         from datetime import timedelta
         grace_cutoff = current_time - timedelta(hours=grace_hours)
         
-=======
-    async def get_scheduled_playlists_due(self, current_time: datetime) -> List[ScheduledPlaylist]:
-        """Get all scheduled playlists that are due for refresh"""
-        await self.init_db()
-        
->>>>>>> 7a0a9f48
         scheduled_playlists = []
         async with aiosqlite.connect(self.db_path) as db:
             async with db.execute("""
                 SELECT id, playlist_type, navidrome_playlist_id, refresh_frequency, next_refresh, created_at, updated_at
                 FROM scheduled_playlists 
-<<<<<<< HEAD
                 WHERE next_refresh <= ? AND next_refresh >= ?
                 ORDER BY next_refresh ASC
             """, (current_time.isoformat(), grace_cutoff.isoformat())) as cursor:
-=======
-                WHERE next_refresh <= ?
-            """, (current_time.isoformat(),)) as cursor:
->>>>>>> 7a0a9f48
                 rows = await cursor.fetchall()
                 
                 for row in rows:
@@ -411,7 +374,6 @@
             
             await db.commit()
             return cursor.rowcount > 0
-<<<<<<< HEAD
     
     async def update_playlist_last_refreshed(self, navidrome_playlist_id: str) -> bool:
         """Update the last_refreshed timestamp for a playlist"""
@@ -442,8 +404,6 @@
             
             await db.commit()
             return cursor.rowcount > 0
-=======
->>>>>>> 7a0a9f48
 
 # Dependency for FastAPI
 async def get_db() -> DatabaseManager:
